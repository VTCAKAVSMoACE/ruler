--- conflicted
+++ resolved
@@ -639,7 +639,7 @@
         layer.retain(|node| {
             let seen = &mut HashSet::<Id>::default();
             if iter > self.params.ema_above_iter {
-                let rec = node.to_recexpr(|id| self.egraph[id].data.simplest.as_ref());
+                let rec = node.join_recexprs(|id| self.egraph[id].data.simplest.as_ref());
                 let rec2 = L::emt_generalize(&rec);
                 let id = cp.add_expr(&rec2);
                 if usize::from(id) < max_id {
@@ -669,60 +669,8 @@
         assert!(self.params.iters > 0);
         for iter in 1..=self.params.iters {
             log::info!("[[[ Iteration {} ]]]", iter);
-<<<<<<< HEAD
-            let mut layer = L::make_layer(&self, iter);
-
-            layer.retain(|n| !n.all(|id| self.egraph[id].data.exact));
-
-            // no constants (if set)
-            log::info!("Made layer of {} nodes", layer.len());
-            if iter > self.params.no_constants_above_iter {
-                let constants: HashSet<Id> = self
-                    .ids()
-                    .filter_map(|id| {
-                        let expr = &self.egraph[id].data.simplest;
-                        if expr.as_ref().iter().any(|n| n.is_constant()) {
-                            Some(id)
-                        } else {
-                            None
-                        }
-                    })
-                    .collect();
-
-                layer.retain(|n| n.all(|id| !constants.contains(&id)));
-            }
-            
-            // deduplicate and filter bad constants
-            let mut cp = self.egraph.clone();
-            let mut max_id = cp.number_of_classes();
-            layer.retain(|node| {
-                let seen = &mut HashSet::<Id>::default();
-                if iter > self.params.ema_above_iter {
-                    let rec = node.join_recexprs(|id| self.egraph[id].data.simplest.as_ref());
-                    let rec2 = L::emt_generalize(&rec);
-                    let id = cp.add_expr(&rec2);
-                    if usize::from(id) < max_id {
-                        return false;
-                    }
-
-                    max_id = usize::from(id);
-                    L::valid_constants(&cp, &id, seen) 
-                } else {
-                    let id = cp.add(node.clone());
-                    if usize::from(id) < max_id {
-                        return false;
-                    }
-
-                    max_id = usize::from(id);
-                    L::valid_constants(&cp, &id, seen)
-                }
-            });
-
-            let chunk_count = div_up(layer.len(), self.params.chunk_size);
-=======
             let layer = self.enumerate_layer(iter);
             let chunk_count = div_up(layer.len(), self.params.node_chunk_size);
->>>>>>> f2793b35
             let mut chunk_num = 1;
 
             log::info!("Filtered layer, {} nodes remaining", layer.len());
@@ -923,7 +871,7 @@
                 chunk_num += 1;
                 for node in chunk {
                     if iter > self.params.ema_above_iter {
-                        let rec = node.to_recexpr(|id| self.egraph[id].data.simplest.as_ref());
+                        let rec = node.join_recexprs(|id| self.egraph[id].data.simplest.as_ref());
                         L::add_domain_expr(&mut self, &rec);
                     } else {
                         L::add_domain_node(&mut self, node.clone());
@@ -1347,12 +1295,8 @@
 impl<L: SynthLanguage> egg::Analysis<L> for SynthAnalysis {
     type Data = Signature<L>;
 
-<<<<<<< HEAD
     fn merge(&mut self, to: &mut Self::Data, from: Self::Data) -> DidMerge {
         let mut merge_a = false;
-=======
-    fn merge(&self, to: &mut Self::Data, from: Self::Data) -> Option<Ordering> {
-        let mut ord = Some(Ordering::Equal);
         let cost_fn = |x: &RecExpr<L>| {
             if self.rule_lifting && L::recexpr_in_domain(x) {
                 ExtractableAstSize.cost_rec(x)
@@ -1363,9 +1307,8 @@
 
         // do not merge high-level enode with low-level enode
         assert_eq!(to.in_domain, from.in_domain,
-                   "trying to merge HL and LL eclass: {} != {}",
-                   to.simplest.pretty(100), from.simplest.pretty(100));
->>>>>>> f2793b35
+            "trying to merge HL and LL eclass: {} != {}",
+            to.simplest.pretty(100), from.simplest.pretty(100));
 
         if !to.cvec.is_empty() && !from.cvec.is_empty() {
             for i in 0..to.cvec.len() {
@@ -1381,29 +1324,20 @@
                 }
             }
 
-<<<<<<< HEAD
             if from.exact && !to.exact {
                 to.exact = true;
                 merge_a = true;
             }
-            if from.gen < to.gen {
-                to.gen = from.gen;
+
+            if from.is_extractable && !to.is_extractable {
+                to.is_extractable = true;
                 merge_a = true;
             }
-
-            if AstSize.cost_rec(&from.simplest) < AstSize.cost_rec(&to.simplest) {
-                merge_a = true;
-                to.simplest = from.simplest.clone();
-            }
-=======
-            ord_merge(&mut ord, to.exact.cmp(&from.exact));
-        }
-
-        to.exact |= from.exact;
-        to.is_extractable |= from.is_extractable;
+        }
+
         if cost_fn(&from.simplest) < cost_fn(&to.simplest) {
             to.simplest = from.simplest.clone();
->>>>>>> f2793b35
+            merge_a = true;
         }
 
         // conservatively just say that b changed
