--- conflicted
+++ resolved
@@ -447,7 +447,9 @@
         let mut eg = self.mk_egraph();
         let mut my_ids: BTreeSet<Id> = eg.classes().map(|c| c.id).collect();
 
-        let mut metrics = metrics::RulerProfile::new();
+        let mut eqsat_iter = 0;
+        let mut metrics = metrics::EgraphStats::new();
+        let mut profiling = metrics::RulerProfile::new();
 
         for iter in 0..self.n_iter {
             my_ids = my_ids.into_iter().map(|id| eg.find(id)).collect();
@@ -482,16 +484,9 @@
                         enodes_to_add.push(SimpleMath::Mul([i, j]));
                         expr_added.push(format!("(* {} {})", i, j))
                     }
-<<<<<<< HEAD
-                    if find_type(&eg, i) == ExprType::Number {
-                        enodes_to_add.push(SimpleMath::Neg(i));
-                        expr_added.push(format!("(- {})", i))
-                    }
-=======
                     // if find_type(&eg, i) == ExprType::Number {
                     //     enodes_to_add.push(SimpleMath::Neg(i));
                     // }
->>>>>>> 2a5a96b8
                     /*
                     if find_type(&eg, i) == ExprType::Number
                         && find_type(&eg, j) == ExprType::Number
@@ -557,7 +552,6 @@
             }
             let adding_exprs = Instant::now().duration_since(before);
 
-<<<<<<< HEAD
             metrics.log_event_metrics(
                 eqsat_iter,
                 eg.number_of_classes(),
@@ -566,9 +560,7 @@
                 metrics::Content::Nodes(expr_added),
             );
 
-=======
             let mut nloop = 0;
->>>>>>> 2a5a96b8
             loop {
                 nloop += 1;
                 let before = Instant::now();
@@ -582,16 +574,13 @@
                     tainted_eg.number_of_classes()
                 );
 
-<<<<<<< HEAD
                 metrics.record(
                     eqsat_iter,
                     tainted_eg.number_of_classes(),
                     tainted_eg.total_size(),
                 );
 
-=======
                 let before = Instant::now();
->>>>>>> 2a5a96b8
                 let mut set = HashSet::new();
                 equalities.retain(|eq| set.insert(eq.name.clone()));
 
@@ -633,7 +622,6 @@
                     eg.number_of_classes()
                 );
 
-<<<<<<< HEAD
                 // TODO parameterize metrics Vec<Equality>SimpleMath, SynthAnaylsis (equalities)
                 metrics.record(eqsat_iter, eg.number_of_classes(), eg.total_size());
                 metrics.log_event_metrics(
@@ -643,10 +631,8 @@
                     metrics::EventType::FoundRules,
                     metrics::Content::Rules(equalities.clone().into_iter().map(|d| d.name).collect()),
                 );
-=======
                 let before_cvec_eclasses = eg.number_of_classes();
                 let before_cvec_enodes = eg.total_number_of_nodes();
->>>>>>> 2a5a96b8
 
                 println!("iter {} phase 3: discover rules", iter);
                 let before = Instant::now();
@@ -741,7 +727,7 @@
                 } else {
                     break;
                 }
-                metrics.record(
+                profiling.record(
                     iter,
                     adding_exprs,
                     nloop,
@@ -766,10 +752,7 @@
                 println!("  {}", eq);
             }
         }
-<<<<<<< HEAD
         
-=======
->>>>>>> 2a5a96b8
         metrics.print_to_file();
         // println!("eclasses: {}, hashcons: {}, enodes: {}, myids: {}", eg.number_of_classes(), eg.total_number_of_nodes(), eg.total_size(), my_ids.len());
         // let cond_rws = self.learn_cond_rules(_conditional, &eg, added);
@@ -778,10 +761,7 @@
     }
 }
 
-<<<<<<< HEAD
 #[derive(Clone)]
-=======
->>>>>>> 2a5a96b8
 pub struct Equality<L, A> {
     pub lhs: Pattern<L>,
     pub rhs: Pattern<L>,
