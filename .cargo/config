[alias]
rational = ["run", "--quiet", "--release", "--bin", "rational", "--", "synth", "--important-cvec-offsets", "2"]
float =    ["run", "--quiet", "--release", "--bin", "float",    "--", "synth", "--num-fuzz", "1000000"]
bool =     ["run", "--quiet", "--release", "--bin", "bool",     "--", "synth", "--no-conditionals"]
str =      ["run", "--quiet", "--release", "--bin", "str",      "--", "synth", "--no-conditionals"]


bv4 =      ["run", "--quiet", "--release", "--bin", "bv4",  "--", "synth", "--complete-cvec", "--no-conditionals"]
bv4c1 =    ["run", "--quiet", "--release", "--bin", "bv4",  "--", "synth", "--complete-cvec", "--no-conditionals", "--no-constants-above-iter=1"]
bv4ns =    ["run", "--quiet", "--release", "--bin", "bv4",  "--", "synth", "--complete-cvec", "--no-conditionals", "--no-shift"]
bv8 =      ["run", "--quiet", "--release", "--bin", "bv8",  "--", "synth", "--no-conditionals"]
bv16 =     ["run", "--quiet", "--release", "--bin", "bv16", "--", "synth", "--no-conditionals"]
bv32 =     ["run", "--quiet", "--release", "--bin", "bv32", "--", "synth", "--no-conditionals", "--use-smt", "--important-cvec-offsets=2"]

<<<<<<< HEAD
=======
bv-bool = ["run", "--quiet", "--release", "--bin", "bv-bool", "--", "synth"]
real-rat = ["run", "--quiet", "--release", "--bin", "real-rat", "--", "synth"]
complex-real = ["run", "--quiet", "--release", "--bin", "complex-real", "--", "synth"]
trig = ["run", "--quiet", "--release", "--bin", "trig", "--", "synth"]
>>>>>>> f2793b35

derive-bv4   =  ["run", "--quiet", "--release", "--bin", "bv4",  "--", "derive"]
derive-bv4ns =  ["run", "--quiet", "--release", "--bin", "bv4",  "--", "derive"]
derive-bool  =  ["run", "--quiet", "--release", "--bin", "bool", "--", "derive"]
derive-bv32  =  ["run", "--quiet", "--release", "--bin", "bv32", "--", "derive"]

convert-bv4   =  ["run", "--quiet", "--release", "--bin", "bv4",  "--", "convert-sexp"]
convert-bv4ns =  ["run", "--quiet", "--release", "--bin", "bv4",  "--", "convert-sexp"]
convert-bool  =  ["run", "--quiet", "--release", "--bin", "bool", "--", "convert-sexp"]
convert-bv32  =  ["run", "--quiet", "--release", "--bin", "bv32", "--", "convert-sexp"]

[build]
rustflags = "-C target-cpu=native"<|MERGE_RESOLUTION|>--- conflicted
+++ resolved
@@ -12,13 +12,10 @@
 bv16 =     ["run", "--quiet", "--release", "--bin", "bv16", "--", "synth", "--no-conditionals"]
 bv32 =     ["run", "--quiet", "--release", "--bin", "bv32", "--", "synth", "--no-conditionals", "--use-smt", "--important-cvec-offsets=2"]
 
-<<<<<<< HEAD
-=======
 bv-bool = ["run", "--quiet", "--release", "--bin", "bv-bool", "--", "synth"]
 real-rat = ["run", "--quiet", "--release", "--bin", "real-rat", "--", "synth"]
 complex-real = ["run", "--quiet", "--release", "--bin", "complex-real", "--", "synth"]
 trig = ["run", "--quiet", "--release", "--bin", "trig", "--", "synth"]
->>>>>>> f2793b35
 
 derive-bv4   =  ["run", "--quiet", "--release", "--bin", "bv4",  "--", "derive"]
 derive-bv4ns =  ["run", "--quiet", "--release", "--bin", "bv4",  "--", "derive"]
